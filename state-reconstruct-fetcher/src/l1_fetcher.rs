use std::{cmp, fs::File, future::Future, ops::Deref, str::FromStr, sync::Arc};

use ethers::{
    abi::{Contract, Function, Token},
    prelude::*,
    types::{transaction::eip2718::TypedTransaction, Address},
};
use eyre::Result;
use rand::random;
use state_reconstruct_storage::reconstruction::ReconstructionDatabase;
use thiserror::Error;
use tokio::{
    sync::{mpsc, Mutex},
    time::{sleep, Duration, Instant},
};
use tokio_util::sync::CancellationToken;

use crate::{
    blob_http_client::BlobHttpClient,
    constants::{
        ethereum::{
            BOOJUM_BLOCK, GENESIS_BLOCK, NUM_CONFIRMATIONS,
            VERIFY_HELPER_ADDR, ZK_SYNC_ADDR, 
        },
        btc::{
            BTC_RPC_ENDPOINT, BTC_SIGNER_ADDR, BTC_RPC_USERNAME, BTC_RPC_PASSWORD, SIGNATURE_LENGTH, CHECKPOINT_BLOCK_NUMBERS,
        },
    },
    metrics::L1Metrics,
    types::{CommitBlock, ParseError, Status},
    decode::decode_flatten,
};
use bitcoincore_rpc::{bitcoin::{self, secp256k1}, Auth, Client, RpcApi};

/// `MAX_RETRIES` is the maximum number of retries on failed L1 call.
const MAX_RETRIES: u8 = 5;
/// The interval in seconds to wait before retrying to fetch a previously failed transaction.
const FAILED_FETCH_RETRY_INTERVAL_S: u64 = 10;
/// The interval in seconds in which to print metrics.
const METRICS_PRINT_INTERVAL_S: u64 = 10;

#[allow(clippy::enum_variant_names)]
#[derive(Error, Debug)]
pub enum L1FetchError {
    #[error("get logs failed")]
    GetLogs,

    #[error("get tx failed")]
    GetTx,

    #[error("get end block number failed")]
    GetEndBlockNumber,
}

pub struct L1FetcherOptions {
    /// The Ethereum JSON-RPC HTTP URL to use.
    pub http_url: String,
    pub da_url: String,
    /// The Ethereum blob storage URL base.
    pub blobs_url: String,
    /// Ethereum block number to start state import from.
    pub start_block: u64,
    /// The number of blocks to process from Ethereum.
    pub block_count: Option<u64>,
    /// The amount of blocks to step over on each log iterration.
    pub block_step: u64,
    /// If present, don't poll for new blocks after reaching the end.
    pub disable_polling: bool,
}

#[derive(Clone)]
struct FetcherCancellationToken(CancellationToken);

impl FetcherCancellationToken {
    const LONG_TIMEOUT_S: u64 = 120;

    pub fn new() -> FetcherCancellationToken {
        FetcherCancellationToken(CancellationToken::new())
    }

    pub async fn cancelled_else_long_timeout(&self) {
        tokio::select! {
            _ = self.cancelled() => {}
            _ = tokio::time::sleep(Duration::from_secs(Self::LONG_TIMEOUT_S)) => {}
        }
    }
}

impl Deref for FetcherCancellationToken {
    type Target = CancellationToken;

    fn deref(&self) -> &Self::Target {
        &self.0
    }
}

#[derive(Clone)]
struct Contracts {
    v1: Contract,
    v2: Contract,
}

struct FullBlock {
    raw_data: Vec<u8>,
    block_number: u64,
    txid: bitcoin::Txid,
}

pub struct L1Fetcher {
    provider: Provider<Http>,
    daprovider: Provider<Http>,
    contracts: Contracts,
    config: L1FetcherOptions,
    inner_db: Option<Arc<Mutex<ReconstructionDatabase>>>,
    metrics: Arc<Mutex<L1Metrics>>,
}

impl L1Fetcher {
    pub fn new(
        config: L1FetcherOptions,
        inner_db: Option<Arc<Mutex<ReconstructionDatabase>>>,
    ) -> Result<Self> {
        let provider = Provider::<Http>::try_from(&config.http_url)
            .expect("could not instantiate HTTP Provider");
        let daprovider =
            Provider::<Http>::try_from(&config.da_url).expect("could not instantiate DAProvider");
        let v1 = Contract::load(File::open("./abi/IZkSync.json")?)?;
        let v2 = Contract::load(File::open("./abi/IZkSyncV2.json")?)?;
        let contracts = Contracts { v1, v2 };

        let initial_l1_block = if inner_db.is_none() {
            GENESIS_BLOCK
        } else {
            config.start_block
        };
        let metrics = Arc::new(Mutex::new(L1Metrics::new(initial_l1_block)));

        Ok(L1Fetcher {
            provider,
            daprovider,
            contracts,
            config,
            inner_db,
            metrics,
        })
    }

    pub async fn run(&self, sink: mpsc::Sender<CommitBlock>) -> Result<()> {
        // Start fetching from the `GENESIS_BLOCK` unless the `start_block` argument is supplied,
        // in which case, start from that instead. If no argument was supplied and a state snapshot
        // exists, start from the block number specified in that snapshot.
        let mut current_l1_block_number = U64::from(self.config.start_block);
        // User might have supplied their own start block, in that case we shouldn't enforce the
        // use of the snapshot value.
        if current_l1_block_number == GENESIS_BLOCK.into() {
            if let Some(snapshot) = &self.inner_db {
                let snapshot_latest_l1_block_number =
                    snapshot.lock().await.get_latest_l1_batch_number()?;
                if snapshot_latest_l1_block_number > current_l1_block_number {
                    current_l1_block_number = snapshot_latest_l1_block_number;
                    tracing::info!(
                        "Found snapshot, starting from L1 block {current_l1_block_number}"
                    );
                }
            };
        }

        let end_block = self
            .config
            .block_count
            .map(|count| (current_l1_block_number + count));

        // Initialize metrics with last state, if it exists.
        {
            let mut metrics = self.metrics.lock().await;
            metrics.first_l1_block_num = current_l1_block_number.as_u64();
            metrics.latest_l1_block_num = current_l1_block_number.as_u64();
            if let Some(snapshot) = &self.inner_db {
                metrics.latest_l2_block_num = snapshot.lock().await.get_latest_l2_batch_number()?;
                metrics.first_l2_block_num = metrics.latest_l2_block_num;
            }
        }

        tokio::spawn({
            let metrics = self.metrics.clone();
            async move {
                loop {
                    metrics.lock().await.print();
                    tokio::time::sleep(Duration::from_secs(METRICS_PRINT_INTERVAL_S)).await;
                }
            }
        });

        // Wait for shutdown signal in background.
        let token = FetcherCancellationToken::new();
        let cloned_token = token.clone();
        tokio::spawn(async move {
            match tokio::signal::ctrl_c().await {
                Ok(()) => {
                    tracing::info!("Shutdown signal received, finishing up and shutting down...");
                }
                Err(err) => {
                    tracing::error!("Shutdown signal failed: {err}");
                }
            };

            cloned_token.cancel();
        });

        // let (hash_tx, hash_rx) = mpsc::channel(5);
        // let (calldata_tx, calldata_rx) = mpsc::channel(5);
        let (raw_block_tx, raw_block_rx) = mpsc::channel(2);

        // If an `end_block` was supplied we shouldn't poll for newer blocks.
        let mut disable_polling = self.config.disable_polling;
        if end_block.is_some() {
            disable_polling = true;
        }

        // Split L1 block processing into three async steps:
        // - BlockCommit event filter (main).
        // - Referred L1 block fetch (tx).
        // - Calldata parsing (parse).
        // let tx_handle = self.spawn_tx_handler(
        //     hash_rx,
        //     calldata_tx,
        //     token.clone(),
        //     current_l1_block_number.as_u64(),
        // );
        // let parse_handle = self.spawn_parsing_handler(calldata_rx, sink, token.clone())?;
        let parse_handle = self.spawn_parsing_handler_btc(raw_block_rx, sink, token.clone())?;
        let main_handle = self.spawn_main_handler_btc(
            raw_block_tx,
            token,
            current_l1_block_number,
            end_block,
            disable_polling,
        )?;

        // tx_handle.await?;
        let last_processed_l1_block_num = parse_handle.await?;
        let mut last_fetched_l1_block_num = main_handle.await?;

        // Store our current L1 block number so we can resume from where we left
        // off, we also make sure to update the metrics before printing them.
        if let Some(block_num) = last_processed_l1_block_num {
            if let Some(snapshot) = &self.inner_db {
                snapshot
                    .lock()
                    .await
                    .set_latest_l1_batch_number(block_num)?;
            }

            // Fetching is naturally ahead of parsing, but the data
            // that wasn't parsed on program interruption/error is
            // now lost and will have to be fetched again...
            if last_fetched_l1_block_num > block_num {
                tracing::debug!(
                    "L1 Blocks fetched but not parsed: {}",
                    last_fetched_l1_block_num - block_num
                );
                last_fetched_l1_block_num = block_num;
            }

            let mut metrics = self.metrics.lock().await;
            metrics.latest_l1_block_num = last_fetched_l1_block_num;
            metrics.print();
        } else {
            tracing::warn!("No new blocks were processed");
        }

        Ok(())
    }

    fn spawn_main_handler_btc(
        &self,
        raw_block_tx: mpsc::Sender<FullBlock>,
        cancellation_token: FetcherCancellationToken,
        mut current_l1_block_number: U64,
        max_end_block: Option<U64>,
        disable_polling: bool,
    ) -> Result<tokio::task::JoinHandle<u64>> {
        if let Some(end_block_limit) = max_end_block {
            assert!(current_l1_block_number <= end_block_limit);
        }

        let metrics = self.metrics.clone();
        let event = self.contracts.v1.events_by_name("BlockCommit")?[0].clone();
        let provider_clone = self.provider.clone();
        let block_step = self.config.block_step;

        let url = BTC_RPC_ENDPOINT;

        let rpc = Client::new(&url, Auth::UserPass(BTC_RPC_USERNAME.to_owned(), BTC_RPC_PASSWORD.to_owned())).unwrap();
        let mut current_block_height = current_l1_block_number.as_u64();

        Ok(tokio::spawn({
            async move {
                let mut target_end_block = rpc.get_block_count().unwrap() - 1 - NUM_CONFIRMATIONS;
                if let Some(end_block_limit) = max_end_block {
                    if target_end_block > end_block_limit.as_u64() {
                        target_end_block = end_block_limit.as_u64();
                    }
                }
                let checkpoint_block_numbers = CHECKPOINT_BLOCK_NUMBERS;
                // [];
                let mut current_checkpoint_index = 0;

                let mut batch_count = 0;
                loop {
                    if current_checkpoint_index < checkpoint_block_numbers.len() {
                        if current_block_height < checkpoint_block_numbers[current_checkpoint_index] {
                            current_block_height = checkpoint_block_numbers[current_checkpoint_index];
                        } else {
                            current_checkpoint_index += 1;
                            continue;
                        }
                    } else {
                        if target_end_block > current_block_height {
                            current_block_height += 1;
                        } else {
                            break current_block_height;
                        }
                    }

                    let best_block_hash_by_height =
                        rpc.get_block_hash(current_block_height).unwrap();

                    let blk;
                    match rpc.get_block(&best_block_hash_by_height) {
                        Ok(b) => blk = b,
                        Err(e) => {
                            tracing::warn!("Cannot get block: {}", current_block_height);
                            continue;
                        }
                    }

                    for tx in blk.txdata {
                        // get the raw witness of each input
                        for input in &tx.input {
                            let witness = &input.witness;
                            let wv = &witness.to_vec();
                            if wv.len() < 2 {
                                // tracing::debug!("block height {} witness length not matched, skipping", current_block_height);
                                continue;
                            }

                            let content = &witness.to_vec()[1];
                            if content.len() < 71 {
                                tracing::debug!("block height {} witness content length not matched, skipping", current_block_height);
                                continue;
                            }

                            let content = &content[67..content.len() - 1];
                            let buf = content.to_vec();
                            let content;
                            match decode_flatten(buf) {
                                Some(c) => content = c,
                                None => {
                                    tracing::debug!("witness encoding format does not match, skipping");
                                    continue;
                                }
                            }
                            // filter by id
                            let first_byte = content[0];
                            if first_byte != 8 {
                                tracing::debug!("witness type does not match, skipping");
                                continue;
                            }
<<<<<<< HEAD
                            let chunks: Vec<Vec<u8>> =
                                content.chunks(523).map(|c| c.to_vec()).collect();
                            // manually collect the chunks into a Vec<u8>
                        
                            let mut result = Vec::new();
                            for i in 0..chunks.len() {
                                if i == chunks.len() - 1 {
                                    // pad 3 bytes at the end
                                    let c = chunks[i].clone();
                                    result.extend(c.clone());
                                } else if i == chunks.len() - 2 {
                                    // pad 2 bytes at the end
                                    let c = chunks[i].clone();
                                    result.extend(&c[..c.len() - 3].to_vec());
                                    let d = chunks[i].clone();
                                    let last_two_bytes = &d[d.len() - 2..];
                                    if last_two_bytes != [0x0E, 0x01] {
                                        // Add the last 2 bytes if they are not equal to 0x0E01
                                        result.extend(&d[d.len() - 2..].to_vec());
                                    }
                                    
                                } else {
                                    let c = chunks[i].clone();
                                    result.extend(&c[..c.len() - 3].to_vec());
                                }
                            }

                            let content = result;

=======
                            
>>>>>>> 99ffdc50
                            // check signature
                            let rawsig = &content[1..1 + SIGNATURE_LENGTH];
                            let signed_msg = hex::encode(&content[1 + SIGNATURE_LENGTH..]);
                            let msg_hash = bitcoin::sign_message::signed_msg_hash(&signed_msg);
                            let sig = bitcoin::sign_message::MessageSignature::from_slice(&rawsig).unwrap();
                            let secp = secp256k1::Secp256k1::new();
                            tracing::info!("DEBUG Message hash {:?} btcAddr {:?} sig {:?}", hex::encode(msg_hash), BTC_SIGNER_ADDR, hex::encode(rawsig));
                            let signature_valid = match sig.is_signed_by_address(&secp, &bitcoin::Address::from_str(BTC_SIGNER_ADDR).unwrap().assume_checked(), msg_hash) {
                                Ok(res) => res,
                                Err(e) => {
                                    tracing::error!("signature error: {e}");
                                    false
                                },
                            };

                            
                            
                            if !signature_valid {
                                let content = &content[1 + SIGNATURE_LENGTH..];
                                let commit_data = &content[..1636];
                                let prove_data = &content[1636..3784];
                                let execute_data = &content[3784..content.len()];
                                tracing::debug!("commit: {:?}", hex::encode(commit_data));
                                tracing::debug!("prove data: {:?}", hex::encode(prove_data));
                                tracing::debug!("execute: {:?}", hex::encode(execute_data));
                                tracing::warn!("invalid signature, skipping");
                                continue;
                            } else {
                                tracing::info!("signature valid");
                            }
                            let content = &content[1 + SIGNATURE_LENGTH..];

                            if let Err(e) = raw_block_tx.send(FullBlock {
                                raw_data: content.to_vec(),
                                block_number: current_block_height,
                                txid: tx.txid(),
                            }).await {
                                if cancellation_token.is_cancelled() {
                                    tracing::debug!("Shutting down tx sender...");
                                } else {
                                    tracing::error!("Cannot send tx hash: {e}");
                                    cancellation_token.cancel();
                                }

                                return current_block_height;
                            } else {
                                batch_count += 1;
                                tracing::info!("block #{}, batch #{} tx rawdata sent", current_block_height, batch_count);
                            }
                        }
                    }
                }
            }
        }))
    }

    fn spawn_main_handler(
        &self,
        hash_tx: mpsc::Sender<H256>,
        cancellation_token: FetcherCancellationToken,
        mut current_l1_block_number: U64,
        max_end_block: Option<U64>,
        disable_polling: bool,
    ) -> Result<tokio::task::JoinHandle<u64>> {
        if let Some(end_block_limit) = max_end_block {
            assert!(current_l1_block_number <= end_block_limit);
        }

        let metrics = self.metrics.clone();
        let event = self.contracts.v1.events_by_name("BlockCommit")?[0].clone();
        let provider_clone = self.provider.clone();
        let block_step = self.config.block_step;

        Ok(tokio::spawn({
            async move {
                let mut latest_l2_block_number = U256::zero();
                let mut previous_hash = None;
                let mut end_block = None;
                loop {
                    // Break on the receivement of a `ctrl_c` signal.
                    if cancellation_token.is_cancelled() {
                        tracing::debug!("Shutting down main handler...");
                        break;
                    }

                    let Some(end_block_number) = end_block else {
                        if let Ok(new_end) = L1Fetcher::retry_call(
                            || provider_clone.get_block(BlockNumber::Finalized),
                            L1FetchError::GetEndBlockNumber,
                        )
                        .await
                        {
                            if let Some(found_block) = new_end {
                                if let Some(ebn) = found_block.number {
                                    let end_block_number =
                                        if let Some(end_block_limit) = max_end_block {
                                            if end_block_limit < ebn {
                                                end_block_limit
                                            } else {
                                                ebn
                                            }
                                        } else {
                                            ebn
                                        };
                                    end_block = Some(end_block_number);
                                    metrics.lock().await.last_l1_block = end_block_number.as_u64();
                                }
                            }
                        } else {
                            tracing::debug!("Cannot get latest block number...");
                            cancellation_token.cancelled_else_long_timeout().await;
                        }

                        continue;
                    };

                    if current_l1_block_number > end_block_number {
                        // Any place in this function that increases `current_l1_block_number`
                        // beyond end_block_number must check the `disabled_polling`
                        // case first.
                        // For external callers, this function must not be called w/
                        // `current_l1_block_number > end_block_number`.
                        assert!(!disable_polling);
                        tracing::debug!("Waiting for upstream to move on...");
                        cancellation_token.cancelled_else_long_timeout().await;
                        end_block = None;
                        continue;
                    }

                    // Create a filter showing only `BlockCommit`s from the [`ZK_SYNC_ADDR`].
                    // TODO: Filter by executed blocks too.
                    // Don't go beyond `end_block_number` - tip of the chain might still change.
                    let filter_end_block_number =
                        cmp::min(current_l1_block_number + block_step - 1, end_block_number);
                    let filter = Filter::new()
                        .address(ZK_SYNC_ADDR.parse::<Address>().unwrap())
                        .topic0(event.signature())
                        .from_block(current_l1_block_number)
                        .to_block(filter_end_block_number);

                    // Grab all relevant logs.
                    let before = Instant::now();
                    if let Ok(logs) = L1Fetcher::retry_call(
                        || provider_clone.get_logs(&filter),
                        L1FetchError::GetLogs,
                    )
                    .await
                    {
                        let duration = before.elapsed();
                        metrics.lock().await.log_acquisition.add(duration);

                        for log in logs {
                            // log.topics:
                            // topics[1]: L2 block number.
                            // topics[2]: L2 block hash.
                            // topics[3]: L2 commitment.

                            let new_l2_block_number =
                                U256::from_big_endian(log.topics[1].as_fixed_bytes());
                            if new_l2_block_number <= latest_l2_block_number {
                                continue;
                            }
                            tracing::info!("log.transaction_hash {:?}", log.transaction_hash);

                            if let Some(tx_hash) = log.transaction_hash {
                                if let Some(prev_hash) = previous_hash {
                                    if prev_hash == tx_hash {
                                        tracing::debug!(
                                            "Transaction hash {:?} already known - not sending.",
                                            tx_hash
                                        );
                                        continue;
                                    }
                                }

                                if let Err(e) = hash_tx.send(tx_hash).await {
                                    if cancellation_token.is_cancelled() {
                                        tracing::debug!("Shutting down tx sender...");
                                    } else {
                                        tracing::error!("Cannot send tx hash: {e}");
                                        cancellation_token.cancel();
                                    }

                                    return current_l1_block_number.as_u64();
                                }

                                previous_hash = Some(tx_hash);
                            }

                            latest_l2_block_number = new_l2_block_number;
                        }
                    } else {
                        cancellation_token.cancelled_else_long_timeout().await;
                        continue;
                    };

                    metrics.lock().await.latest_l1_block_num = current_l1_block_number.as_u64();

                    let next_l1_block_number = current_l1_block_number + U64::from(block_step);
                    if next_l1_block_number > end_block_number {
                        // Some of the `block_step` blocks asked for in this iteration
                        // probably didn't exist yet, so we set `current_l1_block_number`
                        // appropriately as to not skip them.
                        if current_l1_block_number < end_block_number {
                            current_l1_block_number = end_block_number;
                        } else {
                            // `current_l1_block_number == end_block_number`,
                            // IOW, no more blocks can be retrieved until new ones
                            // have been published on L1.
                            if disable_polling {
                                tracing::debug!("Fetching finished...");
                                return current_l1_block_number.as_u64();
                            }

                            current_l1_block_number = end_block_number + U64::one();
                            // `current_l1_block_number > end_block_number`,
                            // IOW, end block will be reset in the next
                            // iteration & updated afterwards.
                        }
                    } else {
                        // We haven't reached past `end_block` yet, stepping by `block_step`.
                        current_l1_block_number = next_l1_block_number;
                    }
                }

                current_l1_block_number.as_u64()
            }
        }))
    }

    fn spawn_tx_handler(
        &self,
        mut hash_rx: mpsc::Receiver<H256>,
        l1_tx_tx: mpsc::Sender<Transaction>,
        cancellation_token: FetcherCancellationToken,
        mut last_block: u64,
    ) -> tokio::task::JoinHandle<()> {
        let metrics = self.metrics.clone();
        let provider = self.provider.clone();

        tokio::spawn({
            async move {
                while let Some(hash) = hash_rx.recv().await {
                    let tx = loop {
                        let before = Instant::now();
                        match L1Fetcher::retry_call(
                            || provider.get_transaction(hash),
                            L1FetchError::GetTx,
                        )
                        .await
                        {
                            Ok(Some(tx)) => {
                                let duration = before.elapsed();
                                metrics.lock().await.tx_acquisition.add(duration);
                                break tx;
                            }
                            _ => {
                                // Task has been cancelled by user, abort loop.
                                if cancellation_token.is_cancelled() {
                                    tracing::debug!("Shutting down tx handler...");
                                    return;
                                }

                                tracing::error!(
                                    "Failed to get transaction for hash: {}, retrying in a bit...",
                                    hash
                                );
                                tokio::time::sleep(Duration::from_secs(
                                    FAILED_FETCH_RETRY_INTERVAL_S,
                                ))
                                .await;
                            }
                        };
                    };

                    if let Some(current_block) = tx.block_number {
                        let current_block = current_block.as_u64();
                        if last_block < current_block {
                            metrics.lock().await.latest_l1_block_num = current_block;
                            last_block = current_block;
                        }
                    }

                    if let Err(e) = l1_tx_tx.send(tx).await {
                        if cancellation_token.is_cancelled() {
                            tracing::debug!("Shutting down tx task...");
                        } else {
                            tracing::error!("Cannot send tx: {e}");
                        }

                        return;
                    }
                }
            }
        })
    }

    fn spawn_parsing_handler_btc(
        &self,
        mut raw_block_rx: mpsc::Receiver<FullBlock>,
        sink: mpsc::Sender<CommitBlock>,
        cancellation_token: FetcherCancellationToken,
    ) -> Result<tokio::task::JoinHandle<Option<u64>>> {
        let metrics = self.metrics.clone();
        let contracts = self.contracts.clone();
        let provider = self.provider.clone();
        let dap = self.daprovider.clone();
        let client = BlobHttpClient::new(self.config.blobs_url.clone())?;
        Ok(tokio::spawn({
            async move {
                let commit_fn = contracts.v2.functions_by_name("commitBatches").unwrap()[0].clone();
                let mut last_block_number_processed = None;
                tracing::info!("waiting for raw tx data");

                while let Some(FullBlock { raw_data: content, block_number , txid}) = raw_block_rx.recv().await {
                    if cancellation_token.is_cancelled() {
                        tracing::debug!("Shutting down parsing handler...");
                        return last_block_number_processed;
                    }

                    let commit_data = &content[..1636];
                    let prove_data = &content[1636..3784];
                    let execute_data = &content[3784..content.len()];
                    tracing::debug!("commit: {:?}", hex::encode(commit_data));
                    tracing::debug!("prove data: {:?}", hex::encode(prove_data));
                    tracing::debug!("execute: {:?}", hex::encode(execute_data));

                    // verify proof by calling contract
                    let contract_address = VERIFY_HELPER_ADDR;
                    let contract_call_tx = TransactionRequest::new()
                        .to(contract_address.parse::<Address>().unwrap())
                        .data(prove_data.to_vec());

                    let proof_valid = match provider
                        .call(&TypedTransaction::Legacy(contract_call_tx), None)
                        .await {
                        Ok(result) => {
                            let verify_result_str = hex::encode(result);
                            verify_result_str == "0000000000000000000000000000000000000000000000000000000000000001"
                        },
                        Err(e) => {
                            tracing::error!("contract call error: {e}");
                            false
                        },
                    };

                    if !proof_valid {
                        tracing::error!("verify proof failed");
                        cancellation_token.cancel();
                        return last_block_number_processed;
                    }
                    tracing::info!("verify proof succeeded");

                    let blocks = loop {
                        match parse_calldata(block_number, &commit_fn, commit_data, &client, &dap).await {
                            Ok(blks) => break blks,
                            Err(e) => match e {
                                ParseError::BlobStorageError(_) => {
                                    if cancellation_token.is_cancelled() {
                                        tracing::debug!("Shutting down parsing...");
                                        return last_block_number_processed;
                                    }
                                    cancellation_token.cancelled_else_long_timeout().await;
                                }
                                ParseError::BlobFormatError(data, inner) => {
                                    tracing::error!("Cannot parse {}: {}", data, inner);
                                    cancellation_token.cancel();
                                    return last_block_number_processed;
                                }
                                _ => {
                                    tracing::error!("Failed to parse calldata: {e}");
                                    cancellation_token.cancel();
                                    return last_block_number_processed;
                                }
                            },
                        }
                    };

                    let mut metrics = metrics.lock().await;
                    for blk in blocks {
                        metrics.latest_l2_block_num = blk.l2_block_number;
                        if let Err(e) = sink.send(blk).await {
                            if cancellation_token.is_cancelled() {
                                tracing::debug!("Shutting down parsing task...");
                            } else {
                                tracing::error!("Cannot send block: {e}");
                                cancellation_token.cancel();
                            }

                            return last_block_number_processed;
                        } else {
                            tracing::info!("commit block sent");
                            tracing::info!("DEBUG Base Block number {:?}", metrics.latest_l2_block_num);
                            tracing::info!("DEBUG Bitcoin txid {:?}", txid);
                            
                            let da_txhash = match get_da_txhash(&commit_fn, commit_data).await {
                                Ok(da_txhash) => {
                                    tracing::info!("DEBUG DA txid {:?}", da_txhash);
                                    da_txhash
                                },
                                Err(e) => {
                                    tracing::error!("Cannot get DA txhash: {e}");
                                    cancellation_token.cancel();
                                    return last_block_number_processed;
                                }
                            };
                            
                            //  write info of block to file with json format
                            //  new object Status with batch_data is empty
                            let status = Status {
                                base_batch_number: metrics.latest_l2_block_num.to_string(),
                                bitcoin_tx_hash: txid.to_string(),
                                da_tx_hash: format!("{:?}", da_txhash),
                                batch_data: String::new(),
                            };
                            
                            {
                                let file_path = format!("./db-status/{}.json", metrics.latest_l2_block_num);
                                let file_path_str = &file_path;
                                tracing::info!("DEBUG File path {:?}", file_path_str);
                                let write_status = status.write_to_file(file_path_str).unwrap();
                            
                                if write_status {
                                    tracing::info!("DEBUG Status file written");
                                } else {
                                    tracing::error!("Cannot write status file");
                                    cancellation_token.cancel();
                                    return last_block_number_processed;
                                }
                            }
                            last_block_number_processed = Some(block_number);
                        }
                    }
                }

                // Return the last processed l1 block number, so we can resume from the same point later on.
                last_block_number_processed
            }
        }))
    }

    fn spawn_parsing_handler(
        &self,
        mut l1_tx_rx: mpsc::Receiver<Transaction>,
        sink: mpsc::Sender<CommitBlock>,
        cancellation_token: FetcherCancellationToken,
    ) -> Result<tokio::task::JoinHandle<Option<u64>>> {
        let metrics = self.metrics.clone();
        let contracts = self.contracts.clone();
        let dap = self.daprovider.clone();
        let client = BlobHttpClient::new(self.config.blobs_url.clone())?;
        Ok(tokio::spawn({
            async move {
                let mut boojum_mode = false;
                let mut function =
                    contracts.v1.functions_by_name("commitBlocks").unwrap()[0].clone();
                let mut last_block_number_processed = None;

                while let Some(tx) = l1_tx_rx.recv().await {
                    if cancellation_token.is_cancelled() {
                        tracing::debug!("Shutting down parsing handler...");
                        return last_block_number_processed;
                    }

                    let before = Instant::now();
                    let Some(block_number) = tx.block_number else {
                        tracing::error!("transaction has no block number");
                        break;
                    };
                    let block_number = block_number.as_u64();

                    if !boojum_mode && block_number >= BOOJUM_BLOCK {
                        tracing::debug!("Reached `BOOJUM_BLOCK`, changing commit block format");
                        boojum_mode = true;
                        function =
                            contracts.v2.functions_by_name("commitBatches").unwrap()[0].clone();
                    }

                    let blocks = loop {
                        match parse_calldata(block_number, &function, &tx.input, &client, &dap)
                            .await
                        {
                            Ok(blks) => break blks,
                            Err(e) => match e {
                                ParseError::BlobStorageError(_) => {
                                    if cancellation_token.is_cancelled() {
                                        tracing::debug!("Shutting down parsing...");
                                        return last_block_number_processed;
                                    }
                                    cancellation_token.cancelled_else_long_timeout().await;
                                }
                                ParseError::BlobFormatError(data, inner) => {
                                    tracing::error!("Cannot parse {}: {}", data, inner);
                                    cancellation_token.cancel();
                                    return last_block_number_processed;
                                }
                                _ => {
                                    tracing::error!("Failed to parse calldata: {e}");
                                    cancellation_token.cancel();
                                    return last_block_number_processed;
                                }
                            },
                        }
                    };

                    tracing::info!("DEBUG DEBUG: {:?}", tx.hash);

                    let mut metrics = metrics.lock().await;
                    for blk in blocks {
                        metrics.latest_l2_block_num = blk.l2_block_number;
                        if let Err(e) = sink.send(blk).await {
                            if cancellation_token.is_cancelled() {
                                tracing::debug!("Shutting down parsing task...");
                            } else {
                                tracing::error!("Cannot send block: {e}");
                                cancellation_token.cancel();
                            }

                            return last_block_number_processed;
                        }
                    }

                    last_block_number_processed = Some(block_number);
                    let duration = before.elapsed();
                    metrics.parsing.add(duration);
                }

                // Return the last processed l1 block number, so we can resume from the same point later on.
                last_block_number_processed
            }
        }))
    }

    async fn retry_call<T, Fut>(callback: impl Fn() -> Fut, err: L1FetchError) -> Result<T>
    where
        Fut: Future<Output = Result<T, ProviderError>>,
    {
        for attempt in 1..=MAX_RETRIES {
            match callback().await {
                Ok(x) => return Ok(x),
                Err(e) => {
                    tracing::error!("attempt {attempt}: failed to fetch from L1: {e}");
                    sleep(Duration::from_millis(50 + random::<u64>() % 500)).await;
                }
            }
        }
        Err(err.into())
    }
}

pub async fn parse_proof_calldata(
    prove_blocks_fn: &Function,
    calldata: &[u8],
    client: &BlobHttpClient,
    dap: &Provider<Http>,
) -> Result<Token, ParseError> {
    let parsed_input = prove_blocks_fn
        .decode_input(&calldata[4..])
        .map_err(|e| ParseError::InvalidCalldata(e.to_string()))?;

    if parsed_input.len() != 3 {
        return Err(ParseError::InvalidCalldata(format!(
            "invalid number of parameters (got {}, expected 2) for commitBlocks function",
            parsed_input.len()
        )));
    }

    let raw_proof = parsed_input[2].clone();
    Ok(raw_proof)
}

pub async fn get_da_txhash(commit_blocks_fn: &Function, calldata: &[u8]) -> Result<H256, ParseError> {
    let mut parsed_input = commit_blocks_fn
        .decode_input(&calldata[4..])
        .map_err(|e| ParseError::InvalidCalldata(e.to_string()))?;

    if parsed_input.len() != 2 {
        return Err(ParseError::InvalidCalldata(format!(
            "invalid number of parameters (got {}, expected 2) for commitBlocks function",
            parsed_input.len()
        )));
    }

    let new_blocks_data = parsed_input
        .pop()
        .ok_or_else(|| ParseError::InvalidCalldata("new blocks data".to_string()))?;
    let stored_block_info = parsed_input
        .pop()
        .ok_or_else(|| ParseError::InvalidCalldata("stored block info".to_string()))?;

    let abi::Token::Tuple(stored_block_info) = stored_block_info else {
        return Err(ParseError::InvalidCalldata(
            "invalid StoredBlockInfo".to_string(),
        ));
    };

    let abi::Token::Uint(_previous_l2_block_number) = stored_block_info[0].clone() else {
        return Err(ParseError::InvalidStoredBlockInfo(
            "cannot parse previous L2 block number".to_string(),
        ));
    };

    let abi::Token::Uint(_previous_enumeration_index) = stored_block_info[2].clone() else {
        return Err(ParseError::InvalidStoredBlockInfo(
            "cannot parse previous enumeration index".to_string(),
        ));
    };
    let abi::Token::Array(data) = new_blocks_data else {
        return Err(ParseError::InvalidCommitBlockInfo(
            "cannot convert newBlocksData to array".to_string(),
        ));
    };

    let raw = CommitBlock::get_pubdata_from_token_resolve(&data[0]).await?;
    let hash = H256::from_slice(&raw);
    Ok(hash)
}

pub async fn parse_calldata(
    l1_block_number: u64,
    commit_blocks_fn: &Function,
    calldata: &[u8],
    client: &BlobHttpClient,
    dap: &Provider<Http>,
) -> Result<Vec<CommitBlock>, ParseError> {
    let mut parsed_input = commit_blocks_fn
        .decode_input(&calldata[4..])
        .map_err(|e| ParseError::InvalidCalldata(e.to_string()))?;

    if parsed_input.len() != 2 {
        return Err(ParseError::InvalidCalldata(format!(
            "invalid number of parameters (got {}, expected 2) for commitBlocks function",
            parsed_input.len()
        )));
    }

    let new_blocks_data = parsed_input
        .pop()
        .ok_or_else(|| ParseError::InvalidCalldata("new blocks data".to_string()))?;
    let stored_block_info = parsed_input
        .pop()
        .ok_or_else(|| ParseError::InvalidCalldata("stored block info".to_string()))?;

    let abi::Token::Tuple(stored_block_info) = stored_block_info else {
        return Err(ParseError::InvalidCalldata(
            "invalid StoredBlockInfo".to_string(),
        ));
    };

    let abi::Token::Uint(_previous_l2_block_number) = stored_block_info[0].clone() else {
        return Err(ParseError::InvalidStoredBlockInfo(
            "cannot parse previous L2 block number".to_string(),
        ));
    };

    let abi::Token::Uint(_previous_enumeration_index) = stored_block_info[2].clone() else {
        return Err(ParseError::InvalidStoredBlockInfo(
            "cannot parse previous enumeration index".to_string(),
        ));
    };

    // Parse blocks using [`CommitBlockInfoV1`] or [`CommitBlockInfoV2`]
    let mut block_infos = parse_commit_block_info(
        &new_blocks_data,
        l1_block_number,
        client,
        dap,
        commit_blocks_fn,
    )
    .await?;
    // Supplement every `CommitBlock` element with L1 block number information.
    block_infos
        .iter_mut()
        .for_each(|e| e.l1_block_number = Some(l1_block_number));
    Ok(block_infos)
}

async fn parse_commit_block_info(
    data: &abi::Token,
    l1_block_number: u64,
    client: &BlobHttpClient,
    dap: &Provider<Http>,
    commit_blocks_fn: &Function,
) -> Result<Vec<CommitBlock>, ParseError> {
    let abi::Token::Array(data) = data else {
        return Err(ParseError::InvalidCommitBlockInfo(
            "cannot convert newBlocksData to array".to_string(),
        ));
    };

    let mut extra_data: Bytes = Bytes::from(Vec::new());

    if data.len() > 0 {
        let raw = CommitBlock::get_pubdata_from_token_resolve(&data[0]).await?;
        // turn into H256
        let hash = H256::from_slice(&raw);
        let tx = match dap.get_transaction(hash).await {
            Ok(res) => match res {
                Some(tx) => tx,
                None => {
                    return Err(ParseError::InvalidCommitBlockInfo(
                        "cannot get transaction".to_string(),
                    ))
                }
            },
            _ => {
                return Err(ParseError::InvalidCommitBlockInfo(
                    "cannot get transaction".to_string(),
                ))
            }
        };

        extra_data = tx.input;
    }

    if extra_data.len() < 4 {
        return Err(ParseError::InvalidCommitBlockInfo(
            "invalid extra data length".to_string(),
        ));
    }

    let mut parsed_input = commit_blocks_fn
        .decode_input(&extra_data[4..])
        .map_err(|e| ParseError::InvalidCalldata(e.to_string()))?;

    if parsed_input.len() != 2 {
        return Err(ParseError::InvalidCalldata(format!(
            "invalid number of parameters (got {}, expected 2) for commitBlocks function",
            parsed_input.len()
        )));
    }

    let extra_pubdata = parsed_input
        .pop()
        .ok_or_else(|| ParseError::InvalidCalldata("new blocks data".to_string()))?;
    let abi::Token::Array(extra_pubdata) = extra_pubdata else {
        return Err(ParseError::InvalidCommitBlockInfo(
            "cannot convert newBlocksData to array".to_string(),
        ));
    };

    let mut result = vec![];

    for i in 0..data.len() {
        let d1 = &data[i];
        let d2 = &extra_pubdata[i];

        // let commit_block = {
        //     if l1_block_number >= BLOB_BLOCK {
        //         CommitBlock::try_from_token_resolve(d2, client).await?
        //     } else if l1_block_number >= BOOJUM_BLOCK {
        //         CommitBlock::try_from_token::<V2>(d1)?
        //     } else {
        //         CommitBlock::try_from_token::<V1>(d1)?
        //     }
        // };
        let commit_block = CommitBlock::try_from_token_resolve(d2, client).await?;
        result.push(commit_block);
    }

    Ok(result)
}<|MERGE_RESOLUTION|>--- conflicted
+++ resolved
@@ -367,39 +367,7 @@
                                 tracing::debug!("witness type does not match, skipping");
                                 continue;
                             }
-<<<<<<< HEAD
-                            let chunks: Vec<Vec<u8>> =
-                                content.chunks(523).map(|c| c.to_vec()).collect();
-                            // manually collect the chunks into a Vec<u8>
-                        
-                            let mut result = Vec::new();
-                            for i in 0..chunks.len() {
-                                if i == chunks.len() - 1 {
-                                    // pad 3 bytes at the end
-                                    let c = chunks[i].clone();
-                                    result.extend(c.clone());
-                                } else if i == chunks.len() - 2 {
-                                    // pad 2 bytes at the end
-                                    let c = chunks[i].clone();
-                                    result.extend(&c[..c.len() - 3].to_vec());
-                                    let d = chunks[i].clone();
-                                    let last_two_bytes = &d[d.len() - 2..];
-                                    if last_two_bytes != [0x0E, 0x01] {
-                                        // Add the last 2 bytes if they are not equal to 0x0E01
-                                        result.extend(&d[d.len() - 2..].to_vec());
-                                    }
-                                    
-                                } else {
-                                    let c = chunks[i].clone();
-                                    result.extend(&c[..c.len() - 3].to_vec());
-                                }
-                            }
-
-                            let content = result;
-
-=======
-                            
->>>>>>> 99ffdc50
+
                             // check signature
                             let rawsig = &content[1..1 + SIGNATURE_LENGTH];
                             let signed_msg = hex::encode(&content[1 + SIGNATURE_LENGTH..]);
